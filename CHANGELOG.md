--- conflicted
+++ resolved
@@ -4,14 +4,11 @@
 
 ### Added
 
-<<<<<<< HEAD
 - Create a message handler to roll dices.
-- Create roll command.
 - Create a roll engine.
 - Create a roll syntax parser.
-=======
 - Create '/about' command.
->>>>>>> 97918e8a
+- Create '/roll' command.
 - New default 'builtin-language' feature to include 'assets/langs/en-US.json' in the binary as default language.
 - Old component message auto remover.
 
